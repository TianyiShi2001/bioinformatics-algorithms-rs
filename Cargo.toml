[package]
name = "bio-edu"
version = "0.0.1"
authors = ["Tianyi Shi <ShiTianyi2001@outlook.com>"]
edition = "2018"

# See more keys and their definitions at https://doc.rust-lang.org/cargo/reference/manifest.html

[dependencies]
<<<<<<< HEAD
rayon = "1.4.1"
nalgebra = "0.18"
=======
rayon = "1.4.0"
nalgebra = "0.22"
>>>>>>> df5f92cb

[dev-dependencies.cargo-husky]
version = "1"
default-features = false # Disable features which are enabled by default
features = ["precommit-hook", "run-cargo-test", "run-cargo-clippy"]<|MERGE_RESOLUTION|>--- conflicted
+++ resolved
@@ -7,13 +7,8 @@
 # See more keys and their definitions at https://doc.rust-lang.org/cargo/reference/manifest.html
 
 [dependencies]
-<<<<<<< HEAD
-rayon = "1.4.1"
-nalgebra = "0.18"
-=======
 rayon = "1.4.0"
 nalgebra = "0.22"
->>>>>>> df5f92cb
 
 [dev-dependencies.cargo-husky]
 version = "1"
